--- conflicted
+++ resolved
@@ -95,22 +95,12 @@
 
 
 class DiffusionHeatMapHooker(AggregateHooker):
-<<<<<<< HEAD
-    def __init__(self, pipeline: StableDiffusionPipeline | StableDiffusionV2Pipeline, weighted: bool = False, layer_idx: int = None, head_idx: int = None):
-        heat_maps = defaultdict(list)
-
+    def __init__(self, pipeline: StableDiffusionPipeline | StableDiffusionV2Pipeline, low_memory: bool = False):
         if isinstance(pipeline, StableDiffusionV2Pipeline):
-            locator = UNetV2CrossAttentionLocator()
+            self.locator = UNetV2CrossAttentionLocator(restrict={0} if low_memory else None)
         else:
-            locator = UNetCrossAttentionLocator()
-
-        modules = [UNetCrossAttentionHooker(x, heat_maps, weighted=weighted, head_idx=head_idx) for x in locator.locate(pipeline.unet, layer_idx)]
-        self.forward_hook = UNetForwardHooker(pipeline.unet, heat_maps)
-        modules.append(self.forward_hook)
-=======
-    def __init__(self, pipeline: StableDiffusionPipeline, low_memory: bool = False):
-        self.all_heat_maps = RawHeatMapCollection()
-        self.locator = UNetCrossAttentionLocator(restrict={0} if low_memory else None)
+            self.locator = UNetCrossAttentionLocator(restrict={0} if low_memory else None)
+
         modules = [
             UNetCrossAttentionHooker(
                 x,
@@ -118,7 +108,6 @@
                 layer_idx=idx
             ) for idx, x in enumerate(self.locator.locate(pipeline.unet))
         ]
->>>>>>> e9fe1a96
         super().__init__(modules)
 
         self.pipe = pipeline
