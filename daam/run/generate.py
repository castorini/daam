--- conflicted
+++ resolved
@@ -67,7 +67,6 @@
     parser.add_argument('--v2-path', type=str)
     parser.add_argument('--random-seed', action='store_true')
     parser.add_argument('--save-all-heat-maps', action='store_true')
-    parser.add_argument('--high-memory', action='store_true')
     args = parser.parse_args()
 
     gen = set_seed(args.seed)
@@ -224,11 +223,7 @@
             elif args.regenerate:
                 print(f'Regenerating {prompt_id}')
 
-<<<<<<< HEAD
-            with trace(pipe, low_memory=args.high_memory) as tc:
-=======
             with trace(pipe, low_memory=args.low_memory) as tc:
->>>>>>> 5463a555
                 out = pipe(prompt, num_inference_steps=args.num_timesteps, generator=gen)
                 exp = GenerationExperiment(
                     id=prompt_id,
@@ -250,7 +245,6 @@
                     exp.save_heat_map(pipe.tokenizer, word)
 
                     if args.all_heads:
-<<<<<<< HEAD
                         for head_idx in range(8):
                             for layer_idx, layer_name in enumerate(tc.layer_names):
                                 try:
@@ -267,25 +261,6 @@
                                     exp.save_heat_map(pipe.tokenizer, word, output_prefix=f'l{layer_idx}-{layer_name}-h{head_idx}-')
                                 except RuntimeError:
                                     print(f'Missing ({layer_idx}, {head_idx}, {layer_name})')
-=======
-                        head_idx = None
-
-                        for layer_idx, layer_name in enumerate(tc.layer_names):
-                            try:
-                                heat_map = tc.compute_global_heat_map(prompt, layer_idx=layer_idx, head_idx=head_idx)
-                                exp = GenerationExperiment(
-                                    path=Path(args.output_folder),
-                                    id=prompt_id,
-                                    global_heat_map=heat_map.heat_maps,
-                                    seed=seed,
-                                    prompt=prompt,
-                                    image=out.images[0]
-                                )
-
-                                exp.save_heat_map(pipe.tokenizer, word, output_prefix=f'h-{head_idx}-l{layer_idx}-{layer_name}-h{head_idx}-')
-                            except RuntimeError:
-                                print(f'Missing ({layer_idx}, {head_idx}, {layer_name})')
->>>>>>> 5463a555
 
 
 if __name__ == '__main__':
