--- conflicted
+++ resolved
@@ -3,12 +3,6 @@
 from typing import Dict, List
 import argparse
 import json
-<<<<<<< HEAD
-import time
-
-import pandas as pd
-=======
->>>>>>> e9fe1a96
 import random
 import sys
 import time
@@ -67,15 +61,11 @@
     parser.add_argument('--regenerate', action='store_true')
     parser.add_argument('--seed-offset', type=int, default=0)
     parser.add_argument('--num-timesteps', type=int, default=30)
-<<<<<<< HEAD
+    parser.add_argument('--all-heads', action='store_true')
+    parser.add_argument('--word', type=str)
     parser.add_argument('--v2-path', type=str)
     parser.add_argument('--random-seed', action='store_true')
     parser.add_argument('--save-all-heat-maps', action='store_true')
-=======
-    parser.add_argument('--all-heads', action='store_true')
-    parser.add_argument('--word', type=str)
-    parser.add_argument('--random-seed', action='store_true')
->>>>>>> e9fe1a96
     args = parser.parse_args()
 
     gen = set_seed(args.seed)
@@ -107,6 +97,7 @@
                 for tok in doc:
                     if tok.pos_ == 'ADJ' or tok.pos_ == 'NOUN':
                         new_tokens.append(random.choice(pos_map[tok.pos_]))
+
                 new_prompt = ''.join([tok.text_with_ws for tok in new_tokens])
                 caption['caption'] = new_prompt
 
@@ -212,15 +203,8 @@
 
     with torch.cuda.amp.autocast(dtype=torch.float16), torch.no_grad():
         for prompt_id, prompt in tqdm(prompts):
-<<<<<<< HEAD
             seed = int(time.time()) if args.random_seed else args.seed
             gen = set_seed(seed)  # Uncomment this for seed fix
-=======
-            if args.random_seed:
-                gen = set_seed(int(time.time()))
-
-            # gen = set_seed(seed)  # Uncomment this for seed fix
->>>>>>> e9fe1a96
 
             if args.action == 'template' or args.action == 'cconj':
                 seed = int(prompt_id.split('-')[1]) + args.seed_offset
@@ -239,38 +223,6 @@
 
             with trace(pipe, low_memory=True) as tc:
                 out = pipe(prompt, num_inference_steps=args.num_timesteps, generator=gen)
-<<<<<<< HEAD
-
-                for factors in space_factors:
-                    map_kwargs = dict(factors=factors)
-
-                    exp = GenerationExperiment(
-                        id=prompt_id,
-                        path=Path(args.output_folder),
-                        global_heat_map=tc.compute_global_heat_map(prompt, **map_kwargs).heat_maps,
-                        seed=seed,
-                        prompt=prompt,
-                        image=out.images[0],
-                        subtype=f'space{"-".join(map(str, factors))}'
-                    )
-
-                    exp.save(args.output_folder)
-
-                for time_idx in time_indices:
-                    map_kwargs = dict(first_n=time_idx) if time_idx > 0 else dict(last_n=-time_idx)
-
-                    exp = GenerationExperiment(
-                        id=prompt_id,
-                        path=Path(args.output_folder),
-                        global_heat_map=tc.compute_global_heat_map(prompt, **map_kwargs).heat_maps,
-                        seed=seed,
-                        prompt=prompt,
-                        image=out.images[0],
-                        subtype=f'time{time_idx}' if time_idx != args.num_timesteps else '.'
-                    )
-
-                    exp.save(args.output_folder)
-=======
                 exp = GenerationExperiment(
                     id=prompt_id,
                     global_heat_map=tc.compute_global_heat_map(prompt).heat_maps,
@@ -301,10 +253,6 @@
                             )
 
                             exp.save_heat_map(pipe.tokenizer, word, output_prefix=f'l{layer_idx}-{layer_name}-h{head_idx}-')
->>>>>>> e9fe1a96
-
-                    if args.save_all_heat_maps:
-                        exp.save_all_heat_maps(pipe.tokenizer)
 
 
 if __name__ == '__main__':
